--- conflicted
+++ resolved
@@ -4,14 +4,11 @@
 
 from . import PhasePortrait2D
 
-<<<<<<< HEAD
 import tornado
 
 from matplotlib.backends.backend_webagg_core import (
     FigureManagerWebAgg, new_figure_manager_given_figure)
 
-=======
->>>>>>> 1650e030711b64c04624a30303b098506a357c5f
 class PhasePortrait2DManager(object):
     @staticmethod
     def plot_from_json(json_str: str) -> str:
@@ -110,9 +107,4 @@
     @staticmethod
     def echo(self, text) -> str:
         """echo any text"""
-<<<<<<< HEAD
-        return text
-=======
-        return text
-        
->>>>>>> 1650e030711b64c04624a30303b098506a357c5f+        return text