# What's this?
The idea behind this project was to create a simple way to make phase portraits in 2D and 3D in Python, as we couldn't find something similar on the internet, so we got down to work. Eventually, we did some work on bifurcations, 1D maps and chaos.

This idea came while taking a course in non linear dynamics and chaos, during the 3rd year of physics degree, brought by our desire of visualizing things and programming.

We want to state that we are self-taught into making this kind of stuff, and we've tried to make things as *professionally* as possible, any comments about improving our work are welcome!

**Today's date (July 2021), we've decided to cease our work on this project (for the moment, as we have to move on other things). Therefore, this is the 'final' version of the project, there are no more features incoming. We've tried to leave the code documentated and with good organisation in case someone wants to carry on with some idea! Cheers**

## Authors

- Víctor Loras Herrero (vhloras@gmail.com)
- Unai Lería Fortea (unaileria@gmail.com)

<<<<<<< HEAD
## Contributing
The [code](#files) is open, everyone can download it and use it. You can also contribute if you wish. To do that, several options are offered:

* Fork the project, add a new feature / improve the existing ones and pull a request via GitHub.
* Contact us on our emails (shown above).

# Installation
## Installation via pip:
> $ pip install phaseportrait

## Installation via git:
Open a terminal on desired route and type the following
> $ git clone https://github.com/Loracio/phase-portrait

## Manual installation
Visit [phase-portrait](https://github.com/Loracio/phase-portrait) webpage on GitHub. Click on green button saying *Code*, and download it in zip format.
Save and unzip on desired directory.

# Examples of use
- ### [examples.ipynb](examples/examples.ipynb):
Examples showing how to use *PhasePortrait2D* class.

- ### [sliderExamples.py](examples/sliderExamples.py) :
Examples using the *slider* feature from *PhasePortrait2D* class.

- ### [TrajectoryExamples.py](examples/TrajectoryExamples.py):
Contains examples of 3D trajectories with and without sliders.

# Instructions
Using *phaseportrait* is easy, it has to be firstly imported, which can be done this way:
```python
import phaseportrait
from phaseportrait import *
```
This will let us use the following classes:
- [PhasePortrait2D](.readme/phaseportrait2d.md)
- [Trajectory3D](.readme/trajectory3d.md)

Both of them share their first arg: a function that computes the derivative of given coordinates in a point.

# [dF function](.readme/dFfunction.md)
```python
def dF(x,y):
  return expressionX  ,  expressionY
```

Extra variables can also be passed in dictionary form. For example, we can pass `ω` parameter for an harmonic oscillator with default value 1 the following way:
```python
def dFOscillator(x, y, *, ω=1):
    return y, -ω*ω*x
```

# [PhasePortrait2D](.readme/phaseportrait2d.md)
> *class* phaseportrait.**PhasePortrait2D**(*dF, Range, \*, MeshDim=10, dF_args={}, Density=1, Polar=False, \*\*kwargs*)

Gives the option to represent a 2D phase portrait given a [dF](.readme/dFfunction.md) function with 2 args.
=======
# More info
>>>>>>> f2aec6c0

To check out *phaseportrait*'s documentation, view some examples and read more about it, check our website:

* [https://phaseportrait.github.io/](https://phaseportrait.github.io/)<|MERGE_RESOLUTION|>--- conflicted
+++ resolved
@@ -12,66 +12,7 @@
 - Víctor Loras Herrero (vhloras@gmail.com)
 - Unai Lería Fortea (unaileria@gmail.com)
 
-<<<<<<< HEAD
-## Contributing
-The [code](#files) is open, everyone can download it and use it. You can also contribute if you wish. To do that, several options are offered:
-
-* Fork the project, add a new feature / improve the existing ones and pull a request via GitHub.
-* Contact us on our emails (shown above).
-
-# Installation
-## Installation via pip:
-> $ pip install phaseportrait
-
-## Installation via git:
-Open a terminal on desired route and type the following
-> $ git clone https://github.com/Loracio/phase-portrait
-
-## Manual installation
-Visit [phase-portrait](https://github.com/Loracio/phase-portrait) webpage on GitHub. Click on green button saying *Code*, and download it in zip format.
-Save and unzip on desired directory.
-
-# Examples of use
-- ### [examples.ipynb](examples/examples.ipynb):
-Examples showing how to use *PhasePortrait2D* class.
-
-- ### [sliderExamples.py](examples/sliderExamples.py) :
-Examples using the *slider* feature from *PhasePortrait2D* class.
-
-- ### [TrajectoryExamples.py](examples/TrajectoryExamples.py):
-Contains examples of 3D trajectories with and without sliders.
-
-# Instructions
-Using *phaseportrait* is easy, it has to be firstly imported, which can be done this way:
-```python
-import phaseportrait
-from phaseportrait import *
-```
-This will let us use the following classes:
-- [PhasePortrait2D](.readme/phaseportrait2d.md)
-- [Trajectory3D](.readme/trajectory3d.md)
-
-Both of them share their first arg: a function that computes the derivative of given coordinates in a point.
-
-# [dF function](.readme/dFfunction.md)
-```python
-def dF(x,y):
-  return expressionX  ,  expressionY
-```
-
-Extra variables can also be passed in dictionary form. For example, we can pass `ω` parameter for an harmonic oscillator with default value 1 the following way:
-```python
-def dFOscillator(x, y, *, ω=1):
-    return y, -ω*ω*x
-```
-
-# [PhasePortrait2D](.readme/phaseportrait2d.md)
-> *class* phaseportrait.**PhasePortrait2D**(*dF, Range, \*, MeshDim=10, dF_args={}, Density=1, Polar=False, \*\*kwargs*)
-
-Gives the option to represent a 2D phase portrait given a [dF](.readme/dFfunction.md) function with 2 args.
-=======
 # More info
->>>>>>> f2aec6c0
 
 To check out *phaseportrait*'s documentation, view some examples and read more about it, check our website:
 
